# orchestrator.py
import json
from typing import Dict, Any
from langgraph.graph import StateGraph, START, END
from langchain_core.messages import SystemMessage, HumanMessage
from pprint import pprint
from state import ConversationalState
from utils import llm, append_message, append_agent_response
from agents import AGENT_KEYS, AGENT_NODE_MAP, AGENT_FUNC_MAP
from agents.member import member_node
from prompts import DECISION_SYSTEM_PROMPT

# -------- Quarterly Test Panel Check Function ----------
def should_run_test_panel(state: ConversationalState) -> bool:
    """
    Checks if it's time to run the quarterly test panel (every 12 weeks).
    """
    week_index = state.get("week_index", 0)
    last_test_panel = state.get("last_test_panel", None)
    
    # If no test panel has been run yet, run it at week 0
    if last_test_panel is None:
        return True
    
    # Check if 12 weeks (3 months) have passed since last test panel
    last_test_week = last_test_panel.get("week_index", 0)
    weeks_since_last_test = week_index - last_test_week
    
    return weeks_since_last_test >= 12

# -------- Decider Function: Uses LLM to decide which node should come next ----------
def decide_next_node(state: ConversationalState) -> str:
    """
    Uses LLM to analyze the current conversation state and decide which agent
    should respond next, if the member should speak next, or if the conversation should end.
    """
    print("--- Running Node: Decider ---")
    
<<<<<<< HEAD
    # Check if it's time for quarterly test panel
    if should_run_test_panel(state):
        print(f"  -> Quarterly test panel due, routing to TestPanel")
        return "TestPanelNode"
    
    # Get the current conversation context
=======
    # First, check for the member's explicit decision to end the turn.
    if state.get("member_decision") == "END_TURN":
        print("  -> Member ended their turn. Ending conversation loop.")
        return "END"  # Return "END" to match the conditional edges

    # --- CONTEXT DISTILLATION ---
    # Extract only the necessary information from the full state.
>>>>>>> 256b9a86
    chat_history = state.get("chat_history", [])
    agent_responses = state.get("agent_responses", [])
    member_state = state.get("member_state", {})
<<<<<<< HEAD
    current_message = state.get("message", "")
    member_decision = state.get("member_decision", "CONTINUE_CONVERSATION")
    
    # Check if member wants to end the conversation
    if member_decision == "END_TURN":
        print(f"  -> Member decided to end turn, ending conversation")
        return "END"
    
    # Build context for the LLM
    context = f"""Here is the current conversational state. Analyze it according to your instructions and provide your single-word decision.
CURRENT_STATE:
{json.dumps(state, indent=2, default=str)}
"""
    model = llm(temperature=0.2)  # Low temperature for consistent decisions
=======

    # Determine the last speaker to enforce turn-taking.
    last_speaker_role = chat_history[-1]['role'] if chat_history else 'member'
    
    # Create a concise summary of the recent conversation.
    chat_summary = [
        f"{msg.get('agent') or msg.get('role', 'unknown')}: {msg.get('text', '')}"
        for msg in chat_history[-10:] # Last 5 messages are enough for context
    ]

    # Get the last agent's structured output, which is critical for handoffs.
    last_agent_structured_response = agent_responses[-1] if agent_responses else {}

    # Create a minimal summary of the member's profile for routing context.
    member_summary = {
        "name": member_state.get("name"),
        "goals": member_state.get("goals"),
        "risk_factors": member_state.get("risk_factors")
    }

    # Assemble the final, token-efficient context object.
    relevant_context = {
        "last_speaker_role": last_speaker_role,
        "member_message": state.get("message", ""),
        "chat_history_summary": chat_summary,
        "last_agent_structured_response": last_agent_structured_response,
        "member_summary": member_summary,
        "available_agents": AGENT_KEYS
    }
    human_prompt_content = json.dumps(relevant_context, indent=2)

    model = llm(temperature=0.4) 
>>>>>>> 256b9a86
    
    try:
        decision = model.invoke([
            SystemMessage(content=DECISION_SYSTEM_PROMPT),
            HumanMessage(content=human_prompt_content)
        ]).content.strip().replace("\"", "")
        
        print(f"  -> Decider chose: {decision}")
        
        # Validate the decision
        if decision == "END":
            return "END"  # Return "END" to match the conditional edges
        elif decision == "Member":
            return "Member"
        elif decision in AGENT_KEYS:
            return AGENT_NODE_MAP[decision]
        else:
            print(f"  -> Invalid decision '{decision}', defaulting to Member.")
            return "Member"
            
    except Exception as e:
        print(f"  -> Error in decider: {e}, defaulting to Member.")
        return "Member"


# -------- Decider Node: Just passes through the state ----------
def decider_node(state: ConversationalState) -> ConversationalState:
    """
    This node just passes through the state. The actual decision logic
    is handled by the conditional edge function.
    """
    return {}


# -------- Agent Response Collector Node ----------
def agent_response_collector(state: ConversationalState) -> ConversationalState:
    """
    Collects and processes the agent's response. The agent has already added
    their response to chat history, so this node just passes through the state.
    """
    # print("--- Running Node: agent_response_collector ---")
    
    # Get the last agent response for logging
    agent_responses = state.get("agent_responses", [])
    if agent_responses:
        last_response = agent_responses[-1]
        agent_name = last_response.get("agent", "Unknown")
        # print(f"  -> Processed {agent_name}'s response")
    
    return state


# -------- End Conversation Node ----------
def end_conversation_node(state: ConversationalState) -> ConversationalState:
    """
    Handles the end of the conversation turn.
    """
    print("--- Running Node: end_conversation_node ---")
    print("  -> Conversation turn ended")
    state['new_thread_required'] = True
    if 'simulation_counters' in state['member_state']:
        state['member_state']['simulation_counters']['weeks_since_last_trip'] += 1
    return state


def build_graph():
    g = StateGraph(ConversationalState)

    # Core nodes (removed InitMember)
    g.add_node("Member", member_node)
    g.add_node("Decider", decider_node)
    g.add_node("AgentResponseCollector", agent_response_collector)
    g.add_node("EndConversation", end_conversation_node)

    # Agent nodes
    for agent_key, func in AGENT_FUNC_MAP.items():
        g.add_node(AGENT_NODE_MAP[agent_key], func)

    # Main flow: Start → Member → Decider (removed InitMember)
    g.add_edge(START, "Member")
    g.add_edge("Member", "Decider")
    
    # Decider routes to agents, member, or ends conversation
    decider_edges = {
        "END": "EndConversation",
        "Member": "Member"
    }
    
    # Add edges for all agents
    for node_name in AGENT_NODE_MAP.values():
        decider_edges[node_name] = node_name
    
    g.add_conditional_edges("Decider", decide_next_node, decider_edges)
    
    # After each agent responds, collect the response and go back to decider
    # EXCEPT for TestPanel - it goes directly back to Decider
    for node_name in AGENT_NODE_MAP.values():
        if node_name != "TestPanelNode":  # Skip TestPanel for normal flow
            g.add_edge(node_name, "AgentResponseCollector")
    
    # TestPanel goes directly back to Decider (bypassing AgentResponseCollector)
    g.add_edge("TestPanelNode", "Decider")
    
    # After collecting agent response, go back to decider
    g.add_edge("AgentResponseCollector", "Decider")
    
    # End the conversation
    g.add_edge("EndConversation", END)
    
    return g.compile()<|MERGE_RESOLUTION|>--- conflicted
+++ resolved
@@ -5,7 +5,7 @@
 from langchain_core.messages import SystemMessage, HumanMessage
 from pprint import pprint
 from state import ConversationalState
-from utils import llm, append_message, append_agent_response
+from utils import llm, append_message, append_agent_response, create_decision_chain, add_agent_analysis, finalize_decision
 from agents import AGENT_KEYS, AGENT_NODE_MAP, AGENT_FUNC_MAP
 from agents.member import member_node
 from prompts import DECISION_SYSTEM_PROMPT
@@ -28,6 +28,36 @@
     
     return weeks_since_last_test >= 12
 
+# -------- Decision Point Detection Function ----------
+def detect_decision_point(state: ConversationalState) -> bool:
+    """
+    Detects if the current conversation state indicates a decision point.
+    Only returns True for actual decisions, not routine responses.
+    """
+    agent_responses = state.get("agent_responses", [])
+    if not agent_responses:
+        return False
+    
+    last_response = agent_responses[-1]
+    
+    # Check for actual decision indicators
+    has_recommendations = bool(last_response.get("recommendations"))
+    has_medications = bool(last_response.get("medications"))
+    has_tests = bool(last_response.get("tests"))
+    has_analysis = bool(last_response.get("analysis"))
+    has_confidence = last_response.get("confidence", 0) > 0.5
+    
+    # Must have at least 2 significant decision indicators
+    decision_indicators = sum([
+        has_recommendations,
+        has_medications, 
+        has_tests,
+        has_analysis and has_confidence  # Analysis must also have confidence
+    ])
+    
+    # Only consider it a decision if there are multiple indicators
+    return decision_indicators >= 2
+
 # -------- Decider Function: Uses LLM to decide which node should come next ----------
 def decide_next_node(state: ConversationalState) -> str:
     """
@@ -36,41 +66,71 @@
     """
     print("--- Running Node: Decider ---")
     
-<<<<<<< HEAD
-    # Check if it's time for quarterly test panel
-    if should_run_test_panel(state):
-        print(f"  -> Quarterly test panel due, routing to TestPanel")
-        return "TestPanelNode"
-    
-    # Get the current conversation context
-=======
     # First, check for the member's explicit decision to end the turn.
     if state.get("member_decision") == "END_TURN":
         print("  -> Member ended their turn. Ending conversation loop.")
         return "END"  # Return "END" to match the conditional edges
 
+    # --- DECISION TRACKING INTEGRATION ---
+    # Check if we need to create or update a decision chain
+    if detect_decision_point(state):
+        agent_responses = state.get("agent_responses", [])
+        if agent_responses:
+            last_response = agent_responses[-1]
+            agent_name = last_response.get("agent", "Unknown")
+            
+            # Check if we already have an active decision chain
+            active_chains = state.get("active_decision_chains", [])
+            if not active_chains:
+                # Create a new decision chain only for significant decisions
+                member_id = state.get("member_state", {}).get("name", "Unknown")
+                triggering_event = f"{agent_name} made recommendations/decisions"
+                decision_id = create_decision_chain(state, triggering_event, member_id)
+                print(f"  -> Created new decision chain: {decision_id}")
+            
+            # Add the agent's analysis to the current decision chain
+            if active_chains:
+                current_chain = active_chains[0]  # Get the most recent active chain
+                
+                # Check if this agent's analysis has already been added to this decision chain
+                existing_analyses = current_chain.get("agent_analyses", [])
+                agent_already_added = any(
+                    analysis.get("agent_name") == agent_name 
+                    for analysis in existing_analyses
+                )
+                
+                # Only add if this agent hasn't been added to this decision chain yet
+                if not agent_already_added:
+                    # Determine analysis type based on agent
+                    analysis_type = "general_analysis"
+                    if agent_name == "DrWarren":
+                        analysis_type = "clinical_analysis"
+                    elif agent_name == "Carla":
+                        analysis_type = "nutritional_analysis"
+                    elif agent_name == "Rachel":
+                        analysis_type = "exercise_analysis"
+                    elif agent_name == "Advik":
+                        analysis_type = "data_analysis"
+                    
+                    add_agent_analysis(
+                        state, 
+                        current_chain["decision_id"],
+                        agent_name,
+                        analysis_type,
+                        [last_response.get("analysis", "")] if last_response.get("analysis") else [],
+                        last_response.get("confidence", 0.7),
+                        last_response.get("recommendations", []),
+                        last_response.get("medications", []) + last_response.get("tests", [])
+                    )
+                    print(f"  -> Added {agent_name}'s analysis to decision chain")
+                else:
+                    print(f"  -> {agent_name}'s analysis already added to current decision chain")
+
     # --- CONTEXT DISTILLATION ---
     # Extract only the necessary information from the full state.
->>>>>>> 256b9a86
     chat_history = state.get("chat_history", [])
     agent_responses = state.get("agent_responses", [])
     member_state = state.get("member_state", {})
-<<<<<<< HEAD
-    current_message = state.get("message", "")
-    member_decision = state.get("member_decision", "CONTINUE_CONVERSATION")
-    
-    # Check if member wants to end the conversation
-    if member_decision == "END_TURN":
-        print(f"  -> Member decided to end turn, ending conversation")
-        return "END"
-    
-    # Build context for the LLM
-    context = f"""Here is the current conversational state. Analyze it according to your instructions and provide your single-word decision.
-CURRENT_STATE:
-{json.dumps(state, indent=2, default=str)}
-"""
-    model = llm(temperature=0.2)  # Low temperature for consistent decisions
-=======
 
     # Determine the last speaker to enforce turn-taking.
     last_speaker_role = chat_history[-1]['role'] if chat_history else 'member'
@@ -103,7 +163,6 @@
     human_prompt_content = json.dumps(relevant_context, indent=2)
 
     model = llm(temperature=0.4) 
->>>>>>> 256b9a86
     
     try:
         decision = model.invoke([
@@ -115,6 +174,12 @@
         
         # Validate the decision
         if decision == "END":
+            # Finalize any active decision chains before ending
+            active_chains = state.get("active_decision_chains", [])
+            if active_chains:
+                for chain in active_chains:
+                    finalize_decision(state, chain["decision_id"], "Conversation ended", "Conversation ended")
+                print("  -> Finalized active decision chains")
             return "END"  # Return "END" to match the conditional edges
         elif decision == "Member":
             return "Member"
@@ -166,6 +231,20 @@
     state['new_thread_required'] = True
     if 'simulation_counters' in state['member_state']:
         state['member_state']['simulation_counters']['weeks_since_last_trip'] += 1
+    
+    # Finalize any active decision chains
+    active_chains = state.get("active_decision_chains", [])
+    if active_chains:
+        for chain in active_chains:
+            finalize_decision(
+                state, 
+                chain["decision_id"], 
+                "Conversation thread ended", 
+                "Decision chain completed with conversation",
+                "System"
+            )
+        print(f"  -> Finalized {len(active_chains)} active decision chains")
+    
     return state
 
 
