--- conflicted
+++ resolved
@@ -2,10 +2,7 @@
 from typing import TypedDict, List, Dict, Any, Optional, Annotated
 import operator
 from pprint import pprint
-<<<<<<< HEAD
-=======
 from datetime import datetime
->>>>>>> 256b9a86
 
 class ChatMsg(TypedDict):
     role: str       # "member" | "ruby" | "dr_warren" | ... 
@@ -63,6 +60,63 @@
     next_assessment_due: str  # Date for next 3-month assessment
     specialist_recommendations: Dict[str, List[str]]  # Agent name -> recommendations
 
+# New data structures for Decision Tracking System
+class DecisionEvidence(TypedDict):
+    evidence_type: str  # "test_result", "symptom_report", "member_feedback", "agent_observation"
+    source: str  # Where the evidence came from
+    description: str  # What the evidence shows
+    confidence: float  # 0.0 to 1.0 confidence in this evidence
+    timestamp: str  # When this evidence was collected
+    relevance_score: float  # 0.0 to 1.0 how relevant this evidence is to the decision
+
+class RiskAssessment(TypedDict):
+    risk_factor: str  # What risk is being assessed
+    risk_level: str  # "Low", "Medium", "High", "Critical"
+    probability: float  # 0.0 to 1.0 probability of this risk occurring
+    impact_severity: str  # "Low", "Medium", "High", "Critical"
+    mitigation_strategy: Optional[str]  # How to reduce this risk
+    notes: Optional[str]  # Additional context about the risk
+
+class AgentAnalysis(TypedDict):
+    agent_name: str  # Which agent performed the analysis
+    analysis_type: str  # "initial_assessment", "follow_up", "specialist_review"
+    key_findings: List[str]  # Main points from the analysis
+    confidence_level: float  # 0.0 to 1.0 how confident the agent is
+    recommendations: List[str]  # What the agent recommends
+    concerns: List[str]  # Any concerns or red flags
+    timestamp: str  # When this analysis was performed
+
+class DecisionChain(TypedDict):
+    decision_id: str  # Unique identifier for this decision
+    triggering_event: str  # What prompted this decision
+    member_id: str  # Which member this decision affects
+    week_index: int  # When this decision was made
+    priority: str  # "High", "Medium", "Low"
+    status: str  # "pending", "in_progress", "implemented", "completed", "cancelled"
+    
+    # Decision making process
+    agent_analyses: List[AgentAnalysis]  # All agent inputs
+    evidence_considered: List[DecisionEvidence]  # All evidence gathered
+    risk_assessments: List[RiskAssessment]  # All risks evaluated
+    
+    # Final decision
+    final_decision: str  # What was decided
+    decision_rationale: str  # Why this decision was made
+    decision_maker: str  # Which agent made the final decision
+    decision_timestamp: str  # When the decision was made
+    
+    # Outcome tracking
+    implementation_status: str  # "not_started", "in_progress", "completed"
+    outcome_metrics: Dict[str, Any]  # Measurable outcomes
+    outcome_summary: Optional[str]  # Summary of how it turned out
+    follow_up_required: bool  # Whether follow-up is needed
+    next_review_date: Optional[str]  # When to review the outcome
+    
+    # Metadata
+    created_at: str  # When this decision chain was created
+    updated_at: str  # When it was last updated
+    tags: List[str]  # Categories for filtering/searching
+
 class ConversationalState(TypedDict):
     # Inputs
     message: str                           # current (simulated) member message or synthesized snippet
@@ -85,10 +139,9 @@
 
     # Outputs (per turn)
     agent_responses: List[AgentOutput]   # collected structured outputs from agents this turn
-<<<<<<< HEAD
+    new_thread_required: Optional[bool]
     
-    # Test Panel Results (NEW SECTION)
-    last_test_panel: Optional[TestPanelResults]  # Results from the most recent comprehensive assessment
-=======
-    new_thread_required: Optional[bool]
->>>>>>> 256b9a86
+    # Decision Tracking System
+    active_decision_chains: List[DecisionChain]  # Current decisions being processed
+    completed_decision_chains: List[DecisionChain]  # Historical decisions for reference
+    current_decision_context: Optional[DecisionChain]  # The decision being worked on in current turn